use std::{env, fs, path::PathBuf};

use clap::{Arg, ArgAction, Args, FromArgMatches};
use tracing::debug;
use yansi::{Color, Paint};

// Reference: https://nix.dev/manual/nix/2.18/command-ref/new-cli/nix

#[derive(Debug, Clone)]
pub enum Installable {
  Flake {
    reference: String,
    attribute: Vec<String>,
  },
  File {
    path:      PathBuf,
    attribute: Vec<String>,
  },
  Store {
    path: PathBuf,
  },
  Expression {
    expression: String,
    attribute:  Vec<String>,
  },

  /// Represents the case where no installable was provided during CLI parsing
  ///
  /// This variant is used internally to defer the resolution of default
  /// installables until after the logging system is initialized. It gets
  /// resolved to a concrete Installable (Flake, File, etc.) by calling
  /// try_find_default_for_os() in the appropriate command module.
  Unspecified,
}

impl FromArgMatches for Installable {
  fn from_arg_matches(matches: &clap::ArgMatches) -> Result<Self, clap::Error> {
    let mut matches = matches.clone();
    Self::from_arg_matches_mut(&mut matches)
  }

  fn from_arg_matches_mut(
    matches: &mut clap::ArgMatches,
  ) -> Result<Self, clap::Error> {
    let installable = matches.get_one::<String>("installable");
    let file = matches.get_one::<String>("file");
    let expr = matches.get_one::<String>("expr");

    if let Some(i) = installable {
      let canonincal = fs::canonicalize(i);

      if let Ok(p) = canonincal {
        if p.starts_with("/nix/store") {
          return Ok(Self::Store { path: p });
        }
      }
    }

    if let Some(f) = file {
      return Ok(Self::File {
        path:      PathBuf::from(f),
        attribute: parse_attribute(installable.cloned().unwrap_or_default()),
      });
    }

    if let Some(e) = expr {
      return Ok(Self::Expression {
        expression: e.to_string(),
        attribute:  parse_attribute(installable.cloned().unwrap_or_default()),
      });
    }

    if let Some(i) = installable {
      let mut elems = i.splitn(2, '#');
      let reference = elems
        .next()
        .ok_or_else(|| {
          clap::Error::raw(
            ErrorKind::ValueValidation,
            "Invalid installable format: missing reference",
          )
        })?
        .to_owned();
      return Ok(Self::Flake {
        reference,
        attribute: parse_attribute(
          elems
            .next()
            .map(std::string::ToString::to_string)
            .unwrap_or_default(),
        ),
      });
    }

    // Env var parsing & fallbacks
    fn parse_flake_env(var: &str) -> Option<Installable> {
      env::var(var).ok().and_then(|f| {
        let mut elems = f.splitn(2, '#');
        let reference = elems.next()?.to_owned();
        Some(Installable::Flake {
          reference,
          attribute: parse_attribute(
            elems
              .next()
              .map(std::string::ToString::to_string)
              .unwrap_or_default(),
          ),
        })
      })
    }

    // Command-specific flake env vars
    if let Ok(subcommand) = env::var("NH_CURRENT_COMMAND") {
      debug!("Current subcommand: {subcommand:?}");
      let env_var = match subcommand.as_str() {
        "os" => "NH_OS_FLAKE",
        "home" => "NH_HOME_FLAKE",
        "darwin" => "NH_DARWIN_FLAKE",
        _ => "",
      };

      if !env_var.is_empty() {
        if let Some(installable) = parse_flake_env(env_var) {
          return Ok(installable);
        }
      }
    }

    // General flake env fallbacks
    for var in &[
      "NH_FLAKE",
      "NH_OS_FLAKE",
      "NH_HOME_FLAKE",
      "NH_DARWIN_FLAKE",
    ] {
      if let Some(installable) = parse_flake_env(var) {
        return Ok(installable);
      }
    }

    if let Ok(f) = env::var("NH_FILE") {
      return Ok(Self::File {
        path:      PathBuf::from(f),
        attribute: parse_attribute(env::var("NH_ATTRP").unwrap_or_default()),
      });
    }

    Ok(Self::Unspecified)
  }

  fn update_from_arg_matches(
    &mut self,
    _matches: &clap::ArgMatches,
  ) -> Result<(), clap::Error> {
    todo!()
  }
}

impl Args for Installable {
  fn augment_args(cmd: clap::Command) -> clap::Command {
    cmd
      .arg(
        Arg::new("file")
          .short('f')
          .long("file")
          .action(ArgAction::Set)
          .hide(true),
      )
      .arg(
        Arg::new("expr")
          .short('E')
          .long("expr")
          .conflicts_with("file")
          .hide(true)
          .action(ArgAction::Set),
      )
      .arg(
        Arg::new("installable")
          .action(ArgAction::Set)
          .value_name("INSTALLABLE")
          .help("Which installable to use")
          .long_help(format!(
            r"Which installable to use.
Nix accepts various kinds of installables:

[FLAKEREF[#ATTRPATH]]
    Flake reference with an optional attribute path.
    [env: NH_FLAKE={}]
    [env: NH_OS_FLAKE={}]
    [env: NH_HOME_FLAKE={}]
    [env: NH_DARWIN_FLAKE={}]

{}, {} <FILE> [ATTRPATH]
    Path to file with an optional attribute path.
    [env: NH_FILE={}]
    [env: NH_ATTRP={}]

{}, {} <EXPR> [ATTRPATH]
    Nix expression with an optional attribute path.

[PATH]
    Path or symlink to a /nix/store path
",
            env::var("NH_FLAKE").unwrap_or_default(),
            env::var("NH_OS_FLAKE").unwrap_or_default(),
            env::var("NH_HOME_FLAKE").unwrap_or_default(),
            env::var("NH_DARWIN_FLAKE").unwrap_or_default(),
            Paint::new("-f").fg(Color::Yellow),
            Paint::new("--file").fg(Color::Yellow),
            env::var("NH_FILE").unwrap_or_default(),
            env::var("NH_ATTR").unwrap_or_default(),
            Paint::new("-e").fg(Color::Yellow),
            Paint::new("--expr").fg(Color::Yellow),
          )),
      )
  }

  fn augment_args_for_update(cmd: clap::Command) -> clap::Command {
    Self::augment_args(cmd)
  }
}

// TODO: should handle quoted attributes, like foo."bar.baz" -> ["foo",
// "bar.baz"] maybe use chumsky?
pub fn parse_attribute<S>(s: S) -> Vec<String>
where
  S: AsRef<str>,
{
  let s = s.as_ref();
  let mut res = Vec::new();

  if s.is_empty() {
    return res;
  }

  let mut in_quote = false;

  let mut elem = String::new();
  for char in s.chars() {
    match char {
      '.' => {
        if in_quote {
          elem.push(char);
        } else {
          res.push(elem.clone());
          elem = String::new();
        }
      },
      '"' => {
        in_quote = !in_quote;
      },
      _ => elem.push(char),
    }
  }

  res.push(elem);

  assert!(!in_quote, "Failed to parse attribute: {s}");

  res
}

#[test]
fn test_parse_attribute() {
  assert_eq!(parse_attribute(r"foo.bar"), vec!["foo", "bar"]);
  assert_eq!(parse_attribute(r#"foo."bar.baz""#), vec!["foo", "bar.baz"]);
  let v: Vec<String> = vec![];
  assert_eq!(parse_attribute(""), v);
}

impl Installable {
  #[must_use]
  pub fn to_args(&self) -> Vec<String> {
    let mut res = Vec::new();
    match self {
      Self::Flake {
        reference,
        attribute,
      } => {
        res.push(format!("{reference}#{}", join_attribute(attribute)));
      },
      Self::File { path, attribute } => {
        if let Some(path_str) = path.to_str() {
          res.push(String::from("--file"));
          res.push(path_str.to_string());
          res.push(join_attribute(attribute));
        } else {
          // Return empty args if path contains invalid UTF-8
          return Vec::new();
        }
      },
      Self::Expression {
        expression,
        attribute,
      } => {
        res.push(String::from("--expr"));
        res.push(expression.to_string());
        res.push(join_attribute(attribute));
      },
<<<<<<< HEAD
      Self::Store { path } => res.push(path.to_str().unwrap().to_string()),
      Self::Unspecified => {
        panic!("Unspecified should be resolved before to_args")
=======
      Self::Store { path } => {
        if let Some(path_str) = path.to_str() {
          res.push(path_str.to_string());
        } else {
          // Return empty args if path contains invalid UTF-8
          return Vec::new();
        }
>>>>>>> 6770fb71
      },
    }

    res
  }
}

#[test]
fn test_installable_to_args() {
  assert_eq!(
    (Installable::Flake {
      reference: String::from("w"),
      attribute: ["x", "y.z"].into_iter().map(str::to_string).collect(),
    })
    .to_args(),
    vec![r#"w#x."y.z""#]
  );

  assert_eq!(
    (Installable::File {
      path:      PathBuf::from("w"),
      attribute: ["x", "y.z"].into_iter().map(str::to_string).collect(),
    })
    .to_args(),
    vec!["--file", "w", r#"x."y.z""#]
  );
}

fn join_attribute<I>(attribute: I) -> String
where
  I: IntoIterator,
  I::Item: AsRef<str>,
{
  let mut res = String::new();
  let mut first = true;
  for elem in attribute {
    if first {
      first = false;
    } else {
      res.push('.');
    }

    let s = elem.as_ref();

    if s.contains('.') {
      res.push_str(&format!(r#""{s}""#));
    } else {
      res.push_str(s);
    }
  }

  res
}

#[test]
fn test_join_attribute() {
  assert_eq!(join_attribute(vec!["foo", "bar"]), "foo.bar");
  assert_eq!(join_attribute(vec!["foo", "bar.baz"]), r#"foo."bar.baz""#);
}

impl Installable {
  #[must_use]
  pub const fn str_kind(&self) -> &str {
    match self {
      Self::Flake { .. } => "flake",
      Self::File { .. } => "file",
      Self::Store { .. } => "store path",
      Self::Expression { .. } => "expression",
      Self::Unspecified => "unspecified",
    }
  }

  /// Try to find a sensible default installable when none was provided.
  pub fn try_find_default_for_os() -> color_eyre::Result<Self> {
    // Check for system-wide NixOS flake as fallback.
    let flake_path = "/etc/nixos/flake.nix";

    if let Ok(metadata) = fs::metadata(flake_path) {
      if metadata.is_file() {
        let reference = std::path::Path::new(flake_path)
          .parent()
          .expect("flake.nix should have a parent directory")
          .to_string_lossy()
          .to_string();

        tracing::warn!(
          "No installable was specified, falling back to {reference}"
        );

        return Ok(Self::Flake {
          reference,
          attribute: vec![],
        });
      }
    }

    Err(color_eyre::eyre::eyre!(
      "No NixOS installable was specified, and no fallback installable was \
       found in /etc/nixos.\n\nConsider setting NH_FLAKE or NH_OS_FLAKE to \
       point to your NixOS configuration directory (the directory containing \
       flake.nix with your nixosConfigurations)"
    ))
  }

  /// Try to find a sensible default home-manager installable when none was
  /// provided.
  pub fn try_find_default_for_home() -> color_eyre::Result<Self> {
    // Check for home-manager configuration location
    let home_dir = std::env::var("HOME")?;
    let flake_path = format!("{home_dir}/.config/home-manager/flake.nix");

    if let Ok(metadata) = fs::metadata(&flake_path) {
      if metadata.is_file() {
        let reference = std::path::Path::new(&flake_path)
          .parent()
          .expect("flake.nix should have a parent directory")
          .to_string_lossy()
          .to_string();

        tracing::warn!(
          "No home installable was specified, falling back to {reference}",
        );

        return Ok(Self::Flake {
          reference,
          attribute: vec![],
        });
      }
    }

    Err(color_eyre::eyre::eyre!(
      "No Home Manager installable was specified, and no fallback installable \
       was found.\n\nConsider setting NH_FLAKE or NH_HOME_FLAKE to point to \
       your flake directory containing home-manager configurations (either a \
       standalone home-manager flake or a flake with homeConfigurations)"
    ))
  }

  /// Try to find a sensible default nix-darwin installable when none was
  /// provided.
  pub fn try_find_default_for_darwin() -> color_eyre::Result<Self> {
    // Check for nix-darwin configuration location
    let flake_path = "/etc/nix-darwin/flake.nix";

    if let Ok(metadata) = fs::metadata(flake_path) {
      if metadata.is_file() {
        let reference = std::path::Path::new(flake_path)
          .parent()
          .expect("flake.nix should have a parent directory")
          .to_string_lossy()
          .to_string();

        tracing::warn!(
          "No darwin installable was specified, falling back to {reference}"
        );

        return Ok(Self::Flake {
          reference,
          attribute: vec![],
        });
      }
    }

    Err(color_eyre::eyre::eyre!(
      "No nix-darwin installable was specified, and no fallback installable \
       was found in /etc/nix-darwin.\n\nConsider setting NH_FLAKE or \
       NH_DARWIN_FLAKE to point to your nix-darwin configuration directory \
       (the directory containing flake.nix with your darwinConfigurations)"
    ))
  }
}<|MERGE_RESOLUTION|>--- conflicted
+++ resolved
@@ -297,11 +297,6 @@
         res.push(expression.to_string());
         res.push(join_attribute(attribute));
       },
-<<<<<<< HEAD
-      Self::Store { path } => res.push(path.to_str().unwrap().to_string()),
-      Self::Unspecified => {
-        panic!("Unspecified should be resolved before to_args")
-=======
       Self::Store { path } => {
         if let Some(path_str) = path.to_str() {
           res.push(path_str.to_string());
@@ -309,8 +304,9 @@
           // Return empty args if path contains invalid UTF-8
           return Vec::new();
         }
->>>>>>> 6770fb71
-      },
+      },
+      Self::Unspecified => {
+       unreachable!("Unspecified should be resolved before to_args")
     }
 
     res
